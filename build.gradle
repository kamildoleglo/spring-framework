--- conflicted
+++ resolved
@@ -25,13 +25,8 @@
 		imports {
 			mavenBom "com.fasterxml.jackson:jackson-bom:2.11.0"
 			mavenBom "io.netty:netty-bom:4.1.50.Final"
-<<<<<<< HEAD
 			mavenBom "io.projectreactor:reactor-bom:2020.0.0-SNAPSHOT"
-			mavenBom "io.rsocket:rsocket-bom:1.0.1-SNAPSHOT"
-=======
-			mavenBom "io.projectreactor:reactor-bom:Dysprosium-SR8"
 			mavenBom "io.rsocket:rsocket-bom:1.0.1"
->>>>>>> b48ddef4
 			mavenBom "org.eclipse.jetty:jetty-bom:9.4.29.v20200521"
 			mavenBom "org.jetbrains.kotlin:kotlin-bom:1.3.72"
 			mavenBom "org.jetbrains.kotlinx:kotlinx-coroutines-bom:1.3.5"
@@ -287,7 +282,6 @@
 			mavenCentral()
 			maven { url "https://repo.spring.io/libs-spring-framework-build" }
 			maven { url "https://repo.spring.io/snapshot" } // Reactor
-			maven { url "https://oss.jfrog.org/artifactory/oss-snapshot-local" } // RSocket
 		}
 	}
 	configurations.all {
